--- conflicted
+++ resolved
@@ -18,13 +18,8 @@
 }
 
 android {
-<<<<<<< HEAD
-    compileSdkVersion 22
-    buildToolsVersion '25.0.0'
-=======
     compileSdkVersion 27
     buildToolsVersion '26.0.3'
->>>>>>> 2c4b2abe
 
     defaultConfig {
         minSdkVersion 14
