--- conflicted
+++ resolved
@@ -1,648 +1,673 @@
-/*
- * Copyright (C) 2015, Scott Alexander-Bown, Daniel Abraham
- *
- * Licensed under the Apache License, Version 2.0 (the "License");
- * you may not use this file except in compliance with the License.
- * You may obtain a copy of the License at
- *
- *      http://www.apache.org/licenses/LICENSE-2.0
- *
- * Unless required by applicable law or agreed to in writing, software
- * distributed under the License is distributed on an "AS IS" BASIS,
- * WITHOUT WARRANTIES OR CONDITIONS OF ANY KIND, either express or implied.
- * See the License for the specific language governing permissions and
- * limitations under the License.
- */
-package com.securepreferences;
-
-import android.annotation.SuppressLint;
-import android.annotation.TargetApi;
-import android.content.Context;
-import android.content.SharedPreferences;
-import android.os.Build;
-import android.preference.PreferenceManager;
-import android.text.TextUtils;
-import android.util.Log;
-
-import com.tozny.crypto.android.AesCbcWithIntegrity;
-
-import java.security.GeneralSecurityException;
-import java.util.HashMap;
-import java.util.HashSet;
-import java.util.Iterator;
-import java.util.Map;
-import java.util.Map.Entry;
-import java.util.Set;
-
-/**
- * Wrapper class for Android's {@link SharedPreferences} interface, which adds a
- * layer of encryption to the persistent storage and retrieval of sensitive
- * key-value pairs of primitive data types.
- * <p>
- * This class provides important - but nevertheless imperfect - protection
- * against simple attacks by casual snoopers. It is crucial to remember that
- * even encrypted data may still be susceptible to attacks, especially on rooted devices
- * <p>
- * Recommended to use with user password, in which case the key will be derived from the password and not stored in the file.
- * <p>
- * TODO: Handle OnSharedPreferenceChangeListener
- */
-public class SecurePreferences implements SharedPreferences {
-
-    private static final int ORIGINAL_ITERATION_COUNT = 10000;
-
-    //the backing pref file
-    private SharedPreferences sharedPreferences;
-
-<<<<<<< HEAD
-=======
-    //secret keys used for enc and dec
-    private AesCbcWithIntegrity.SecretKeys keys;
-
-    //the salt used for enc and dec
-    private String salt;
-
->>>>>>> 2c4b2abe
-    private static boolean sLoggingEnabled = false;
-
-    private static final String TAG = SecurePreferences.class.getName();
-
-    //name of the currently loaded sharedPrefFile, can be null if default
-    private String sharedPrefFilename;
-
-    private PrefValueEncrypter prefValueEncrypter;
-    private final PrefKeyObsfucator prefKeyObsfucator;
-
-
-    /**
-     * User password defaults to app generated password that's stores obfucated with the other preference values. Also this uses the Default shared pref file
-     *
-     * @param context should be ApplicationContext not Activity
-     */
-    public SecurePreferences(Context context) {
-        this(context, "", null);
-    }
-
-
-    /**
-     * @param context        should be ApplicationContext not Activity
-     * @param iterationCount The iteration count for the keys generation
-     */
-    public SecurePreferences(Context context, int iterationCount) {
-        this(context, "", null, iterationCount);
-    }
-
-    /**
-     * @param context            should be ApplicationContext not Activity
-     * @param password           user password/code used to generate encryption key.
-     * @param sharedPrefFilename name of the shared pref file. If null use the default shared prefs
-     */
-    public SecurePreferences(Context context, final String password, final String sharedPrefFilename) {
-        this(context, null, password, sharedPrefFilename, ORIGINAL_ITERATION_COUNT);
-    }
-
-
-    /**
-     * @param context        should be ApplicationContext not Activity
-     * @param iterationCount The iteration count for the keys generation
-     */
-    public SecurePreferences(Context context, final String password, final String sharedPrefFilename, int iterationCount) {
-        this(context, null, password, null, sharedPrefFilename, iterationCount);
-    }
-
-
-    /**
-     * @param context            should be ApplicationContext not Activity
-     * @param secretKey          that you've generated
-     * @param sharedPrefFilename name of the shared pref file. If null use the default shared prefs
-     */
-    public SecurePreferences(Context context, final AesCbcWithIntegrity.SecretKeys secretKey, final String sharedPrefFilename) {
-        this(context, secretKey, null, null, sharedPrefFilename, 0);
-    }
-
-    /**
-     * @param context        should be ApplicationContext not Activity
-     * @param iterationCount The iteration count for the keys generation
-     */
-    public SecurePreferences(Context context, final String password, final String salt, final String sharedPrefFilename, int iterationCount) {
-        this(context, null, password, sharedPrefFilename, salt, iterationCount);
-    }
-
-    private SecurePreferences(Context context, final AesCbcWithIntegrity.SecretKeys secretKey, final String password, final String salt, final String sharedPrefFilename, int iterationCount) {
-        if (sharedPreferences == null) {
-            sharedPreferences = getSharedPreferenceFile(context, sharedPrefFilename);
-        }
-
-<<<<<<< HEAD
-        prefKeyObsfucator = new HashBasedPrefKeyObsfucator();
-=======
-        this.salt = salt;
-
-        if (secretKey != null) {
-            keys = secretKey;
-        } else if (TextUtils.isEmpty(password)) {
-            // Initialize or create encryption key
-            try {
-                final String key = generateAesKeyName(context, iterationCount);
->>>>>>> 2c4b2abe
-
-        try {
-            AesCbcWithIntegrityPrefValueEncrypter.Builder builder = AesCbcWithIntegrityPrefValueEncrypter.newBuilder();
-
-            if (secretKey != null) {
-                prefValueEncrypter = builder.withKey(secretKey).build();
-            } else if (TextUtils.isEmpty(password)) {
-                // Initialize or create encryption key
-                final String keyNameForEncKey = generateAesKeyName(context, iterationCount);
-                String keyAsString = sharedPreferences.getString(keyNameForEncKey, null);
-
-                if (keyAsString == null) {
-                    prefValueEncrypter = builder.build();
-                    saveEncKeyToPrefs(keyNameForEncKey);
-                } else {
-                    prefValueEncrypter = builder.withStringEncodedKey(keyAsString).build();
-                }
-            } else {
-                //use the password to generate the key
-                final byte[] salt = Utils.getDeviceSerialNumber(context).getBytes();
-                prefValueEncrypter = builder.withPasswordSaltAndIterationsToGenerateKey(password, salt, iterationCount).build();
-            }
-<<<<<<< HEAD
-        } catch (GeneralSecurityException e) {
-            throw new IllegalStateException(e);
-        }
-    }
-=======
-        } else {
-            //use the password to generate the key
-            try {
-                final byte[] saltBytes = getSalt(context).getBytes();
-                keys = AesCbcWithIntegrity.generateKeyFromPassword(password, saltBytes, iterationCount);
->>>>>>> 2c4b2abe
-
-    private void saveEncKeyToPrefs(String keyNameForEncKey) {
-        //saving new key
-        boolean committed = sharedPreferences.edit().putString(keyNameForEncKey, prefValueEncrypter.getKey().toString()).commit();
-        if (!committed) {
-            throw new IllegalStateException("Key not committed to prefs");
-        }
-    }
-
-
-    /**
-     * if a prefFilename is not defined the getDefaultSharedPreferences is used.
-     *
-     * @param context should be ApplicationContext not Activity
-     * @return
-     */
-    private SharedPreferences getSharedPreferenceFile(Context context, String prefFilename) {
-        this.sharedPrefFilename = prefFilename;
-
-        if (TextUtils.isEmpty(prefFilename)) {
-            return PreferenceManager
-                    .getDefaultSharedPreferences(context);
-        } else {
-            return context.getSharedPreferences(prefFilename, Context.MODE_PRIVATE);
-        }
-    }
-
-    /**
-     * nulls in memory keys
-     */
-    public void destroyKeys() {
-        prefValueEncrypter.clearKeys();
-    }
-
-
-    /**
-     * Uses device and application values to generate the pref key for the encryption key
-     *
-     * @param context        should be ApplicationContext not Activity
-     * @param iterationCount The iteration count for the keys generation
-     * @return String to be used as the AESkey Pref key
-     * @throws GeneralSecurityException if something goes wrong in generation
-     */
-    private String generateAesKeyName(Context context, int iterationCount) throws GeneralSecurityException {
-        final String password = context.getPackageName();
-<<<<<<< HEAD
-        final byte[] salt = Utils.getDeviceSerialNumber(context).getBytes();
-=======
-        final byte[] salt = getSalt(context).getBytes();
->>>>>>> 2c4b2abe
-        AesCbcWithIntegrity.SecretKeys generatedKeyName = AesCbcWithIntegrity.generateKeyFromPassword(password, salt, iterationCount);
-
-        return obfuscateKeyName(generatedKeyName.toString());
-    }
-
-    /**
-     * Gets the salt value
-     *
-     * @param context used for accessing hardware serial number of this device in case salt is not set
-     * @return
-     */
-    private String getSalt(Context context) {
-        if (TextUtils.isEmpty(this.salt)) {
-            return getDeviceSerialNumber(context);
-        } else {
-            return this.salt;
-        }
-    }
-
-
-    /**
-     * The Pref keys must be same each time so we're using a hash to obscure the stored value
-     *
-     * @param prefKey
-     * @return SHA-256 Hash of the preference key
-     */
-    public String obfuscateKeyName(String prefKey) {
-        return prefKeyObsfucator.obsfucate(prefKey);
-    }
-
-
-    private String encryptAndSuppress(String cleartext) {
-        try {
-            return encrypt(cleartext);
-        } catch (GeneralSecurityException e) {
-            if (sLoggingEnabled) {
-                Log.e(TAG, "Suppressed encryption failed: " + e.getMessage());
-            }
-        }
-        return null;
-    }
-
-    private String encrypt(String cleartext) throws GeneralSecurityException {
-        return prefValueEncrypter.encrypt(cleartext);
-    }
-
-    private String decryptAndSuppress(final String ciphertext) {
-        try {
-            return decrypt(ciphertext);
-        } catch (GeneralSecurityException e) {
-            if (sLoggingEnabled) {
-                Log.e(TAG, "Suppressed decryption failed: " + e.getMessage());
-            }
-        }
-        return null;
-    }
-
-    private String decrypt(final String ciphertext) throws GeneralSecurityException {
-        return prefValueEncrypter.decrypt(ciphertext);
-    }
-
-    /**
-     * @return map of with decrypted values (excluding the key if present)
-     */
-    @Override
-    public Map<String, String> getAll() {
-        //wont be null as per http://androidxref.com/5.1.0_r1/xref/frameworks/base/core/java/android/app/SharedPreferencesImpl.java
-        final Map<String, ?> encryptedMap = sharedPreferences.getAll();
-        final Map<String, String> decryptedMap = new HashMap<String, String>(
-                encryptedMap.size());
-        for (Entry<String, ?> entry : encryptedMap.entrySet()) {
-            try {
-                Object cipherText = entry.getValue();
-                //don't include the key
-                if (cipherText != null && !cipherText.equals(prefValueEncrypter.getKey().toString())) {
-                    //the prefs should all be strings
-                    decryptedMap.put(entry.getKey(),
-                            decryptAndSuppress(cipherText.toString()));
-                }
-            } catch (Exception e) {
-                if (sLoggingEnabled) {
-                    Log.w(TAG, "error during getAll", e);
-                }
-                // Ignore issues that unencrypted values and use instead raw cipher text string
-                decryptedMap.put(entry.getKey(),
-                        entry.getValue().toString());
-            }
-        }
-        return decryptedMap;
-    }
-
-    @Override
-    public String getString(String key, String defaultValue) {
-        final String encryptedValue = sharedPreferences.getString(
-<<<<<<< HEAD
-                obfuscateKeyName(key), null);
-        return (encryptedValue != null) ? decryptAndSuppress(encryptedValue) : defaultValue;
-=======
-                SecurePreferences.hashPrefKey(key), null);
-
-        String decryptedValue = decrypt(encryptedValue);
-        if (encryptedValue != null && decryptedValue != null) {
-            return decryptedValue;
-        } else {
-            return defaultValue;
-        }
->>>>>>> 2c4b2abe
-    }
-
-    /**
-     * Added to get a values as as it can be useful to store values that are
-     * already encrypted and encoded
-     *
-     * @param key          pref key
-     * @param defaultValue
-     * @return Encrypted value of the key or the defaultValue if no value exists
-     */
-    public String getEncryptedString(String key, String defaultValue) {
-        final String encryptedValue = sharedPreferences.getString(
-                obfuscateKeyName(key), null);
-        return (encryptedValue != null) ? encryptedValue : defaultValue;
-    }
-
-    @Override
-    @TargetApi(Build.VERSION_CODES.HONEYCOMB)
-    public Set<String> getStringSet(String key, Set<String> defaultValues) {
-        final Set<String> encryptedSet = sharedPreferences.getStringSet(
-                obfuscateKeyName(key), null);
-        if (encryptedSet == null) {
-            return defaultValues;
-        }
-        final Set<String> decryptedSet = new HashSet<String>(
-                encryptedSet.size());
-        for (String encryptedValue : encryptedSet) {
-            decryptedSet.add(decryptAndSuppress(encryptedValue));
-        }
-        return decryptedSet;
-    }
-
-    @Override
-    public int getInt(String key, int defaultValue) {
-        final String encryptedValue = sharedPreferences.getString(
-                obfuscateKeyName(key), null);
-        if (encryptedValue == null) {
-            return defaultValue;
-        }
-        try {
-            return Integer.parseInt(decryptAndSuppress(encryptedValue));
-        } catch (NumberFormatException e) {
-            throw new ClassCastException(e.getMessage());
-        }
-    }
-
-    @Override
-    public long getLong(String key, long defaultValue) {
-        final String encryptedValue = sharedPreferences.getString(
-                obfuscateKeyName(key), null);
-        if (encryptedValue == null) {
-            return defaultValue;
-        }
-        try {
-            return Long.parseLong(decryptAndSuppress(encryptedValue));
-        } catch (NumberFormatException e) {
-            throw new ClassCastException(e.getMessage());
-        }
-    }
-
-    @Override
-    public float getFloat(String key, float defaultValue) {
-        final String encryptedValue = sharedPreferences.getString(
-                obfuscateKeyName(key), null);
-        if (encryptedValue == null) {
-            return defaultValue;
-        }
-        try {
-            return Float.parseFloat(decryptAndSuppress(encryptedValue));
-        } catch (NumberFormatException e) {
-            throw new ClassCastException(e.getMessage());
-        }
-    }
-
-    @Override
-    public boolean getBoolean(String key, boolean defaultValue) {
-        final String encryptedValue = sharedPreferences.getString(
-                obfuscateKeyName(key), null);
-        if (encryptedValue == null) {
-            return defaultValue;
-        }
-        try {
-            return Boolean.parseBoolean(decryptAndSuppress(encryptedValue));
-        } catch (NumberFormatException e) {
-            throw new ClassCastException(e.getMessage());
-        }
-    }
-
-    @Override
-    public boolean contains(String key) {
-        return sharedPreferences.contains(obfuscateKeyName(key));
-    }
-
-
-    /**
-     * Cycle through the unencrypt all the current prefs to mem cache, clear, then encypt with key generated from new password.
-     * This method can be used if switching from the generated key to a key derived from user password
-     * <p>
-     * Note: the pref keys will remain the same as they are SHA256 hashes.
-     *
-     * @param newPassword
-     * @param context        should be ApplicationContext not Activity
-     * @param iterationCount The iteration count for the keys generation
-     */
-    @SuppressLint("CommitPrefEdits")
-    public void handlePasswordChange(String newPassword, Context context, int iterationCount) throws GeneralSecurityException {
-
-<<<<<<< HEAD
-
-        final byte[] salt = Utils.getDeviceSerialNumber(context).getBytes();
-        final PrefValueEncrypter newEncrypter = AesCbcWithIntegrityPrefValueEncrypter
-                .newBuilder()
-                .withPasswordSaltAndIterationsToGenerateKey(newPassword, salt, iterationCount)
-                .build();
-
-=======
-        final byte[] salt = getSalt(context).getBytes();
-        AesCbcWithIntegrity.SecretKeys newKey = AesCbcWithIntegrity.generateKeyFromPassword(newPassword, salt, iterationCount);
->>>>>>> 2c4b2abe
-
-        Map<String, ?> allOfThePrefs = sharedPreferences.getAll();
-        Map<String, String> unencryptedPrefs = new HashMap<String, String>(allOfThePrefs.size());
-        //iterate through the current prefs unencrypting each one
-        for (String prefKey : allOfThePrefs.keySet()) {
-            Object prefValue = allOfThePrefs.get(prefKey);
-            if (prefValue instanceof String) {
-                //all the encrypted values will be Strings
-                final String prefValueString = (String) prefValue;
-                final String plainTextPrefValue = decryptAndSuppress(prefValueString);
-                unencryptedPrefs.put(prefKey, plainTextPrefValue);
-            }
-        }
-
-        //destroy and clear the current pref file
-        destroyKeys();
-
-        SharedPreferences.Editor editor = sharedPreferences.edit();
-        editor.clear();
-        editor.commit();
-
-        //refresh the sharedPreferences object ref: I found it was retaining old ref/values
-        sharedPreferences = null;
-        sharedPreferences = getSharedPreferenceFile(context, sharedPrefFilename);
-
-        //assign new key
-        this.prefValueEncrypter = newEncrypter;
-
-        SharedPreferences.Editor updatedEditor = sharedPreferences.edit();
-
-        //iterate through the unencryptedPrefs encrypting each one with new key
-        Iterator<String> unencryptedPrefsKeys = unencryptedPrefs.keySet().iterator();
-        while (unencryptedPrefsKeys.hasNext()) {
-            String prefKey = unencryptedPrefsKeys.next();
-            String prefPlainText = unencryptedPrefs.get(prefKey);
-            updatedEditor.putString(prefKey, encryptAndSuppress(prefPlainText));
-        }
-        updatedEditor.commit();
-    }
-
-    public void handlePasswordChange(String newPassword, Context context) throws GeneralSecurityException {
-        handlePasswordChange(newPassword, context, ORIGINAL_ITERATION_COUNT);
-    }
-
-
-    @Override
-    public Editor edit() {
-        return new Editor();
-    }
-
-    /**
-     * Wrapper for Android's {@link android.content.SharedPreferences.Editor}.
-     * <p>
-     * Used for modifying values in a {@link SecurePreferences} object. All
-     * changes you make in an editor are batched, and not copied back to the
-     * original {@link SecurePreferences} until you call {@link #commit()} or
-     * {@link #apply()}.
-     */
-    public final class Editor implements SharedPreferences.Editor {
-        private SharedPreferences.Editor mEditor;
-
-        /**
-         * Constructor.
-         */
-        @SuppressLint("CommitPrefEdits")
-        private Editor() {
-            mEditor = sharedPreferences.edit();
-        }
-
-        @Override
-        public SharedPreferences.Editor putString(String key, String value) {
-            mEditor.putString(obfuscateKeyName(key),
-                    encryptAndSuppress(value));
-            return this;
-        }
-
-        /**
-         * This is useful for storing values that have be encrypted by something
-         * else or for testing
-         *
-         * @param key   - encrypted as usual
-         * @param value will not be encrypted
-         * @return
-         */
-        public SharedPreferences.Editor putUnencryptedString(String key,
-                                                             String value) {
-            mEditor.putString(obfuscateKeyName(key), value);
-            return this;
-        }
-
-        @Override
-        @TargetApi(Build.VERSION_CODES.HONEYCOMB)
-        public SharedPreferences.Editor putStringSet(String key,
-                                                     Set<String> values) {
-            final Set<String> encryptedValues = new HashSet<String>(
-                    values.size());
-            for (String value : values) {
-                encryptedValues.add(encryptAndSuppress(value));
-            }
-            mEditor.putStringSet(obfuscateKeyName(key),
-                    encryptedValues);
-            return this;
-        }
-
-        @Override
-        public SharedPreferences.Editor putInt(String key, int value) {
-            mEditor.putString(obfuscateKeyName(key),
-                    encryptAndSuppress(Integer.toString(value)));
-            return this;
-        }
-
-        @Override
-        public SharedPreferences.Editor putLong(String key, long value) {
-            mEditor.putString(obfuscateKeyName(key),
-                    encryptAndSuppress(Long.toString(value)));
-            return this;
-        }
-
-        @Override
-        public SharedPreferences.Editor putFloat(String key, float value) {
-            mEditor.putString(obfuscateKeyName(key),
-                    encryptAndSuppress(Float.toString(value)));
-            return this;
-        }
-
-        @Override
-        public SharedPreferences.Editor putBoolean(String key, boolean value) {
-            mEditor.putString(obfuscateKeyName(key),
-                    encryptAndSuppress(Boolean.toString(value)));
-            return this;
-        }
-
-        @Override
-        public SharedPreferences.Editor remove(String key) {
-            mEditor.remove(obfuscateKeyName(key));
-            return this;
-        }
-
-        @Override
-        public SharedPreferences.Editor clear() {
-            mEditor.clear();
-            return this;
-        }
-
-        @Override
-        public boolean commit() {
-            return mEditor.commit();
-        }
-
-        @Override
-        @TargetApi(Build.VERSION_CODES.GINGERBREAD)
-        public void apply() {
-            mEditor.apply();
-        }
-
-    }
-
-    public static boolean isLoggingEnabled() {
-        return sLoggingEnabled;
-    }
-
-    public static void setLoggingEnabled(boolean loggingEnabled) {
-        sLoggingEnabled = loggingEnabled;
-    }
-
-    @Override
-    public void registerOnSharedPreferenceChangeListener(
-            final OnSharedPreferenceChangeListener listener) {
-        sharedPreferences
-                .registerOnSharedPreferenceChangeListener(listener);
-    }
-
-    /**
-     * @param listener    OnSharedPreferenceChangeListener
-     * @param decryptKeys Callbacks receive the "key" parameter decrypted
-     */
-    public void registerOnSharedPreferenceChangeListener(
-            final OnSharedPreferenceChangeListener listener, boolean decryptKeys) {
-
-        if (!decryptKeys) {
-            registerOnSharedPreferenceChangeListener(listener);
-        }
-    }
-
-    @Override
-    public void unregisterOnSharedPreferenceChangeListener(
-            OnSharedPreferenceChangeListener listener) {
-        sharedPreferences
-                .unregisterOnSharedPreferenceChangeListener(listener);
-    }
-}
+/*
+ * Copyright (C) 2015, Scott Alexander-Bown, Daniel Abraham
+ *
+ * Licensed under the Apache License, Version 2.0 (the "License");
+ * you may not use this file except in compliance with the License.
+ * You may obtain a copy of the License at
+ *
+ *      http://www.apache.org/licenses/LICENSE-2.0
+ *
+ * Unless required by applicable law or agreed to in writing, software
+ * distributed under the License is distributed on an "AS IS" BASIS,
+ * WITHOUT WARRANTIES OR CONDITIONS OF ANY KIND, either express or implied.
+ * See the License for the specific language governing permissions and
+ * limitations under the License.
+ */
+package com.securepreferences;
+
+import android.annotation.SuppressLint;
+import android.annotation.TargetApi;
+import android.content.Context;
+import android.content.SharedPreferences;
+import android.os.Build;
+import android.preference.PreferenceManager;
+import android.provider.Settings;
+import android.text.TextUtils;
+import android.util.Base64;
+import android.util.Log;
+
+import com.tozny.crypto.android.AesCbcWithIntegrity;
+
+import java.io.UnsupportedEncodingException;
+import java.security.GeneralSecurityException;
+import java.security.MessageDigest;
+import java.security.NoSuchAlgorithmException;
+import java.util.HashMap;
+import java.util.HashSet;
+import java.util.Iterator;
+import java.util.Map;
+import java.util.Map.Entry;
+import java.util.Set;
+
+/**
+ * Wrapper class for Android's {@link SharedPreferences} interface, which adds a
+ * layer of encryption to the persistent storage and retrieval of sensitive
+ * key-value pairs of primitive data types.
+ * <p>
+ * This class provides important - but nevertheless imperfect - protection
+ * against simple attacks by casual snoopers. It is crucial to remember that
+ * even encrypted data may still be susceptible to attacks, especially on rooted devices
+ * <p>
+ * Recommended to use with user password, in which case the key will be derived from the password and not stored in the file.
+ * <p>
+ * TODO: Handle OnSharedPreferenceChangeListener
+ */
+public class SecurePreferences implements SharedPreferences {
+
+    private static final int ORIGINAL_ITERATION_COUNT = 10000;
+
+    //the backing pref file
+    private SharedPreferences sharedPreferences;
+
+    //secret keys used for enc and dec
+    private AesCbcWithIntegrity.SecretKeys keys;
+
+    //the salt used for enc and dec
+    private String salt;
+
+    private static boolean sLoggingEnabled = false;
+
+    private static final String TAG = SecurePreferences.class.getName();
+
+    //name of the currently loaded sharedPrefFile, can be null if default
+    private String sharedPrefFilename;
+
+
+    /**
+     * User password defaults to app generated password that's stores obfucated with the other preference values. Also this uses the Default shared pref file
+     *
+     * @param context should be ApplicationContext not Activity
+     */
+    public SecurePreferences(Context context) {
+        this(context, "", null);
+    }
+
+
+    /**
+     * @param context        should be ApplicationContext not Activity
+     * @param iterationCount The iteration count for the keys generation
+     */
+    public SecurePreferences(Context context, int iterationCount) {
+        this(context, "", null, iterationCount);
+    }
+
+    /**
+     * @param context            should be ApplicationContext not Activity
+     * @param password           user password/code used to generate encryption key.
+     * @param sharedPrefFilename name of the shared pref file. If null use the default shared prefs
+     */
+    public SecurePreferences(Context context, final String password, final String sharedPrefFilename) {
+        this(context, null, password, sharedPrefFilename, ORIGINAL_ITERATION_COUNT);
+    }
+
+
+    /**
+     * @param context        should be ApplicationContext not Activity
+     * @param iterationCount The iteration count for the keys generation
+     */
+    public SecurePreferences(Context context, final String password, final String sharedPrefFilename, int iterationCount) {
+        this(context, null, password, null, sharedPrefFilename, iterationCount);
+    }
+
+
+    /**
+     * @param context            should be ApplicationContext not Activity
+     * @param secretKey          that you've generated
+     * @param sharedPrefFilename name of the shared pref file. If null use the default shared prefs
+     */
+    public SecurePreferences(Context context, final AesCbcWithIntegrity.SecretKeys secretKey, final String sharedPrefFilename) {
+        this(context, secretKey, null, null, sharedPrefFilename, 0);
+    }
+
+    /**
+     * @param context        should be ApplicationContext not Activity
+     * @param iterationCount The iteration count for the keys generation
+     */
+    public SecurePreferences(Context context, final String password, final String salt, final String sharedPrefFilename, int iterationCount) {
+        this(context, null, password, sharedPrefFilename, salt, iterationCount);
+    }
+
+    private SecurePreferences(Context context, final AesCbcWithIntegrity.SecretKeys secretKey, final String password, final String salt, final String sharedPrefFilename, int iterationCount) {
+        if (sharedPreferences == null) {
+            sharedPreferences = getSharedPreferenceFile(context, sharedPrefFilename);
+        }
+
+        this.salt = salt;
+
+        if (secretKey != null) {
+            keys = secretKey;
+        } else if (TextUtils.isEmpty(password)) {
+            // Initialize or create encryption key
+            try {
+                final String key = generateAesKeyName(context, iterationCount);
+
+                String keyAsString = sharedPreferences.getString(key, null);
+                if (keyAsString == null) {
+                    keys = AesCbcWithIntegrity.generateKey();
+                    //saving new key
+                    boolean committed = sharedPreferences.edit().putString(key, keys.toString()).commit();
+                    if (!committed) {
+                        Log.w(TAG, "Key not committed to prefs");
+                    }
+                } else {
+                    keys = AesCbcWithIntegrity.keys(keyAsString);
+                }
+
+                if (keys == null) {
+                    throw new GeneralSecurityException("Problem generating Key");
+                }
+
+            } catch (GeneralSecurityException e) {
+                if (sLoggingEnabled) {
+                    Log.e(TAG, "Error init:" + e.getMessage());
+                }
+                throw new IllegalStateException(e);
+            }
+        } else {
+            //use the password to generate the key
+            try {
+                final byte[] saltBytes = getSalt(context).getBytes();
+                keys = AesCbcWithIntegrity.generateKeyFromPassword(password, saltBytes, iterationCount);
+
+                if (keys == null) {
+                    throw new GeneralSecurityException("Problem generating Key From Password");
+                }
+            } catch (GeneralSecurityException e) {
+                if (sLoggingEnabled) {
+                    Log.e(TAG, "Error init using user password:" + e.getMessage());
+                }
+                throw new IllegalStateException(e);
+            }
+        }
+    }
+
+
+    /**
+     * if a prefFilename is not defined the getDefaultSharedPreferences is used.
+     *
+     * @param context should be ApplicationContext not Activity
+     * @return
+     */
+    private SharedPreferences getSharedPreferenceFile(Context context, String prefFilename) {
+        this.sharedPrefFilename = prefFilename;
+
+        if (TextUtils.isEmpty(prefFilename)) {
+            return PreferenceManager
+                    .getDefaultSharedPreferences(context);
+        } else {
+            return context.getSharedPreferences(prefFilename, Context.MODE_PRIVATE);
+        }
+    }
+
+    /**
+     * nulls in memory keys
+     */
+    public void destroyKeys() {
+        keys = null;
+    }
+
+
+    /**
+     * Uses device and application values to generate the pref key for the encryption key
+     *
+     * @param context        should be ApplicationContext not Activity
+     * @param iterationCount The iteration count for the keys generation
+     * @return String to be used as the AESkey Pref key
+     * @throws GeneralSecurityException if something goes wrong in generation
+     */
+    private String generateAesKeyName(Context context, int iterationCount) throws GeneralSecurityException {
+        final String password = context.getPackageName();
+        final byte[] salt = getSalt(context).getBytes();
+        AesCbcWithIntegrity.SecretKeys generatedKeyName = AesCbcWithIntegrity.generateKeyFromPassword(password, salt, iterationCount);
+
+        return hashPrefKey(generatedKeyName.toString());
+    }
+
+
+    /**
+     * Gets the hardware serial number of this device.
+     *
+     * @return serial number or Settings.Secure.ANDROID_ID if not available.
+     */
+    @SuppressLint("HardwareIds")
+    private static String getDeviceSerialNumber(Context context) {
+        // We're using the Reflection API because Build.SERIAL is only available
+        // since API Level 9 (Gingerbread, Android 2.3).
+        try {
+            String deviceSerial = (String) Build.class.getField("SERIAL").get(
+                    null);
+            if (TextUtils.isEmpty(deviceSerial)) {
+                return Settings.Secure.getString(
+                        context.getContentResolver(),
+                        Settings.Secure.ANDROID_ID);
+            } else {
+                return deviceSerial;
+            }
+        } catch (Exception ignored) {
+            // Fall back  to Android_ID
+            return Settings.Secure.getString(context.getContentResolver(),
+                    Settings.Secure.ANDROID_ID);
+        }
+    }
+
+    /**
+     * Gets the salt value
+     *
+     * @param context used for accessing hardware serial number of this device in case salt is not set
+     * @return
+     */
+    private String getSalt(Context context) {
+        if (TextUtils.isEmpty(this.salt)) {
+            return getDeviceSerialNumber(context);
+        } else {
+            return this.salt;
+        }
+    }
+
+
+    /**
+     * The Pref keys must be same each time so we're using a hash to obscure the stored value
+     *
+     * @param prefKey
+     * @return SHA-256 Hash of the preference key
+     */
+    public static String hashPrefKey(String prefKey) {
+        final MessageDigest digest;
+        try {
+            digest = MessageDigest.getInstance("SHA-256");
+            byte[] bytes = prefKey.getBytes("UTF-8");
+            digest.update(bytes, 0, bytes.length);
+
+            return Base64.encodeToString(digest.digest(), AesCbcWithIntegrity.BASE64_FLAGS);
+
+        } catch (NoSuchAlgorithmException | UnsupportedEncodingException e) {
+            if (sLoggingEnabled) {
+                Log.w(TAG, "Problem generating hash", e);
+            }
+        }
+        return null;
+    }
+
+
+    private String encrypt(String cleartext) {
+        if (TextUtils.isEmpty(cleartext)) {
+            return cleartext;
+        }
+        try {
+            return AesCbcWithIntegrity.encrypt(cleartext, keys).toString();
+        } catch (GeneralSecurityException e) {
+            if (sLoggingEnabled) {
+                Log.w(TAG, "encrypt", e);
+            }
+            return null;
+        } catch (UnsupportedEncodingException e) {
+            if (sLoggingEnabled) {
+                Log.w(TAG, "encrypt", e);
+            }
+        }
+        return null;
+    }
+
+    /**
+     * @param ciphertext
+     * @return decrypted plain text, unless decryption fails, in which case null
+     */
+    private String decrypt(final String ciphertext) {
+        if (TextUtils.isEmpty(ciphertext)) {
+            return ciphertext;
+        }
+        try {
+            AesCbcWithIntegrity.CipherTextIvMac cipherTextIvMac = new AesCbcWithIntegrity.CipherTextIvMac(ciphertext);
+
+            return AesCbcWithIntegrity.decryptString(cipherTextIvMac, keys);
+        } catch (GeneralSecurityException | UnsupportedEncodingException e) {
+            if (sLoggingEnabled) {
+                Log.w(TAG, "decrypt", e);
+            }
+        }
+        return null;
+    }
+
+    /**
+     * @return map of with decrypted values (excluding the key if present)
+     */
+    @Override
+    public Map<String, String> getAll() {
+        //wont be null as per http://androidxref.com/5.1.0_r1/xref/frameworks/base/core/java/android/app/SharedPreferencesImpl.java
+        final Map<String, ?> encryptedMap = sharedPreferences.getAll();
+        final Map<String, String> decryptedMap = new HashMap<String, String>(
+                encryptedMap.size());
+        for (Entry<String, ?> entry : encryptedMap.entrySet()) {
+            try {
+                Object cipherText = entry.getValue();
+                //don't include the key
+                if (cipherText != null && !cipherText.equals(keys.toString())) {
+                    //the prefs should all be strings
+                    decryptedMap.put(entry.getKey(),
+                            decrypt(cipherText.toString()));
+                }
+            } catch (Exception e) {
+                if (sLoggingEnabled) {
+                    Log.w(TAG, "error during getAll", e);
+                }
+                // Ignore issues that unencrypted values and use instead raw cipher text string
+                decryptedMap.put(entry.getKey(),
+                        entry.getValue().toString());
+            }
+        }
+        return decryptedMap;
+    }
+
+    @Override
+    public String getString(String key, String defaultValue) {
+        final String encryptedValue = sharedPreferences.getString(
+                SecurePreferences.hashPrefKey(key), null);
+
+        String decryptedValue = decrypt(encryptedValue);
+        if (encryptedValue != null && decryptedValue != null) {
+            return decryptedValue;
+        } else {
+            return defaultValue;
+        }
+    }
+
+    /**
+     * Added to get a values as as it can be useful to store values that are
+     * already encrypted and encoded
+     *
+     * @param key          pref key
+     * @param defaultValue
+     * @return Encrypted value of the key or the defaultValue if no value exists
+     */
+    public String getEncryptedString(String key, String defaultValue) {
+        final String encryptedValue = sharedPreferences.getString(
+                SecurePreferences.hashPrefKey(key), null);
+        return (encryptedValue != null) ? encryptedValue : defaultValue;
+    }
+
+    @Override
+    @TargetApi(Build.VERSION_CODES.HONEYCOMB)
+    public Set<String> getStringSet(String key, Set<String> defaultValues) {
+        final Set<String> encryptedSet = sharedPreferences.getStringSet(
+                SecurePreferences.hashPrefKey(key), null);
+        if (encryptedSet == null) {
+            return defaultValues;
+        }
+        final Set<String> decryptedSet = new HashSet<String>(
+                encryptedSet.size());
+        for (String encryptedValue : encryptedSet) {
+            decryptedSet.add(decrypt(encryptedValue));
+        }
+        return decryptedSet;
+    }
+
+    @Override
+    public int getInt(String key, int defaultValue) {
+        final String encryptedValue = sharedPreferences.getString(
+                SecurePreferences.hashPrefKey(key), null);
+        if (encryptedValue == null) {
+            return defaultValue;
+        }
+        try {
+            return Integer.parseInt(decrypt(encryptedValue));
+        } catch (NumberFormatException e) {
+            throw new ClassCastException(e.getMessage());
+        }
+    }
+
+    @Override
+    public long getLong(String key, long defaultValue) {
+        final String encryptedValue = sharedPreferences.getString(
+                SecurePreferences.hashPrefKey(key), null);
+        if (encryptedValue == null) {
+            return defaultValue;
+        }
+        try {
+            return Long.parseLong(decrypt(encryptedValue));
+        } catch (NumberFormatException e) {
+            throw new ClassCastException(e.getMessage());
+        }
+    }
+
+    @Override
+    public float getFloat(String key, float defaultValue) {
+        final String encryptedValue = sharedPreferences.getString(
+                SecurePreferences.hashPrefKey(key), null);
+        if (encryptedValue == null) {
+            return defaultValue;
+        }
+        try {
+            return Float.parseFloat(decrypt(encryptedValue));
+        } catch (NumberFormatException e) {
+            throw new ClassCastException(e.getMessage());
+        }
+    }
+
+    @Override
+    public boolean getBoolean(String key, boolean defaultValue) {
+        final String encryptedValue = sharedPreferences.getString(
+                SecurePreferences.hashPrefKey(key), null);
+        if (encryptedValue == null) {
+            return defaultValue;
+        }
+        try {
+            return Boolean.parseBoolean(decrypt(encryptedValue));
+        } catch (NumberFormatException e) {
+            throw new ClassCastException(e.getMessage());
+        }
+    }
+
+    @Override
+    public boolean contains(String key) {
+        return sharedPreferences.contains(SecurePreferences.hashPrefKey(key));
+    }
+
+
+    /**
+     * Cycle through the unencrypt all the current prefs to mem cache, clear, then encypt with key generated from new password.
+     * This method can be used if switching from the generated key to a key derived from user password
+     * <p>
+     * Note: the pref keys will remain the same as they are SHA256 hashes.
+     *
+     * @param newPassword
+     * @param context        should be ApplicationContext not Activity
+     * @param iterationCount The iteration count for the keys generation
+     */
+    @SuppressLint("CommitPrefEdits")
+    public void handlePasswordChange(String newPassword, Context context, int iterationCount) throws GeneralSecurityException {
+
+        final byte[] salt = getSalt(context).getBytes();
+        AesCbcWithIntegrity.SecretKeys newKey = AesCbcWithIntegrity.generateKeyFromPassword(newPassword, salt, iterationCount);
+
+        Map<String, ?> allOfThePrefs = sharedPreferences.getAll();
+        Map<String, String> unencryptedPrefs = new HashMap<String, String>(allOfThePrefs.size());
+        //iterate through the current prefs unencrypting each one
+        for (String prefKey : allOfThePrefs.keySet()) {
+            Object prefValue = allOfThePrefs.get(prefKey);
+            if (prefValue instanceof String) {
+                //all the encrypted values will be Strings
+                final String prefValueString = (String) prefValue;
+                final String plainTextPrefValue = decrypt(prefValueString);
+                unencryptedPrefs.put(prefKey, plainTextPrefValue);
+            }
+        }
+
+        //destroy and clear the current pref file
+        destroyKeys();
+
+        SharedPreferences.Editor editor = sharedPreferences.edit();
+        editor.clear();
+        editor.commit();
+
+        //refresh the sharedPreferences object ref: I found it was retaining old ref/values
+        sharedPreferences = null;
+        sharedPreferences = getSharedPreferenceFile(context, sharedPrefFilename);
+
+        //assign new key
+        this.keys = newKey;
+
+        SharedPreferences.Editor updatedEditor = sharedPreferences.edit();
+
+        //iterate through the unencryptedPrefs encrypting each one with new key
+        Iterator<String> unencryptedPrefsKeys = unencryptedPrefs.keySet().iterator();
+        while (unencryptedPrefsKeys.hasNext()) {
+            String prefKey = unencryptedPrefsKeys.next();
+            String prefPlainText = unencryptedPrefs.get(prefKey);
+            updatedEditor.putString(prefKey, encrypt(prefPlainText));
+        }
+        updatedEditor.commit();
+    }
+
+    public void handlePasswordChange(String newPassword, Context context) throws GeneralSecurityException {
+        handlePasswordChange(newPassword, context, ORIGINAL_ITERATION_COUNT);
+    }
+
+
+    @Override
+    public Editor edit() {
+        return new Editor();
+    }
+
+    /**
+     * Wrapper for Android's {@link android.content.SharedPreferences.Editor}.
+     * <p>
+     * Used for modifying values in a {@link SecurePreferences} object. All
+     * changes you make in an editor are batched, and not copied back to the
+     * original {@link SecurePreferences} until you call {@link #commit()} or
+     * {@link #apply()}.
+     */
+    public final class Editor implements SharedPreferences.Editor {
+        private SharedPreferences.Editor mEditor;
+
+        /**
+         * Constructor.
+         */
+        private Editor() {
+            mEditor = sharedPreferences.edit();
+        }
+
+        @Override
+        public SharedPreferences.Editor putString(String key, String value) {
+            mEditor.putString(SecurePreferences.hashPrefKey(key),
+                    encrypt(value));
+            return this;
+        }
+
+        /**
+         * This is useful for storing values that have be encrypted by something
+         * else or for testing
+         *
+         * @param key   - encrypted as usual
+         * @param value will not be encrypted
+         * @return
+         */
+        public SharedPreferences.Editor putUnencryptedString(String key,
+                                                             String value) {
+            mEditor.putString(SecurePreferences.hashPrefKey(key), value);
+            return this;
+        }
+
+        @Override
+        @TargetApi(Build.VERSION_CODES.HONEYCOMB)
+        public SharedPreferences.Editor putStringSet(String key,
+                                                     Set<String> values) {
+            final Set<String> encryptedValues = new HashSet<String>(
+                    values.size());
+            for (String value : values) {
+                encryptedValues.add(encrypt(value));
+            }
+            mEditor.putStringSet(SecurePreferences.hashPrefKey(key),
+                    encryptedValues);
+            return this;
+        }
+
+        @Override
+        public SharedPreferences.Editor putInt(String key, int value) {
+            mEditor.putString(SecurePreferences.hashPrefKey(key),
+                    encrypt(Integer.toString(value)));
+            return this;
+        }
+
+        @Override
+        public SharedPreferences.Editor putLong(String key, long value) {
+            mEditor.putString(SecurePreferences.hashPrefKey(key),
+                    encrypt(Long.toString(value)));
+            return this;
+        }
+
+        @Override
+        public SharedPreferences.Editor putFloat(String key, float value) {
+            mEditor.putString(SecurePreferences.hashPrefKey(key),
+                    encrypt(Float.toString(value)));
+            return this;
+        }
+
+        @Override
+        public SharedPreferences.Editor putBoolean(String key, boolean value) {
+            mEditor.putString(SecurePreferences.hashPrefKey(key),
+                    encrypt(Boolean.toString(value)));
+            return this;
+        }
+
+        @Override
+        public SharedPreferences.Editor remove(String key) {
+            mEditor.remove(SecurePreferences.hashPrefKey(key));
+            return this;
+        }
+
+        @Override
+        public SharedPreferences.Editor clear() {
+            mEditor.clear();
+            return this;
+        }
+
+        @Override
+        public boolean commit() {
+            return mEditor.commit();
+        }
+
+        @Override
+        @TargetApi(Build.VERSION_CODES.GINGERBREAD)
+        public void apply() {
+            if (Build.VERSION.SDK_INT >= Build.VERSION_CODES.GINGERBREAD) {
+                mEditor.apply();
+            } else {
+                commit();
+            }
+        }
+    }
+
+    public static boolean isLoggingEnabled() {
+        return sLoggingEnabled;
+    }
+
+    public static void setLoggingEnabled(boolean loggingEnabled) {
+        sLoggingEnabled = loggingEnabled;
+    }
+
+    @Override
+    public void registerOnSharedPreferenceChangeListener(
+            final OnSharedPreferenceChangeListener listener) {
+        sharedPreferences
+                .registerOnSharedPreferenceChangeListener(listener);
+    }
+
+    /**
+     * @param listener    OnSharedPreferenceChangeListener
+     * @param decryptKeys Callbacks receive the "key" parameter decrypted
+     */
+    public void registerOnSharedPreferenceChangeListener(
+            final OnSharedPreferenceChangeListener listener, boolean decryptKeys) {
+
+        if (!decryptKeys) {
+            registerOnSharedPreferenceChangeListener(listener);
+        }
+    }
+
+    @Override
+    public void unregisterOnSharedPreferenceChangeListener(
+            OnSharedPreferenceChangeListener listener) {
+        sharedPreferences
+                .unregisterOnSharedPreferenceChangeListener(listener);
+    }
+}