apply plugin: 'com.android.library'

<<<<<<< HEAD
repositories {
    google()
}

ext {
    versions = [
            hamcrest: '1.3',
            mockito : '2.10.0',
            junit   : '4.12'
    ]
=======

repositories {
    google()
    jcenter()
>>>>>>> a6d76b1f
}

android {
    compileSdkVersion 27
    buildToolsVersion '26.0.3'

    defaultConfig {
        minSdkVersion 14
        targetSdkVersion 27
        versionCode versionCode
        versionName version

        testApplicationId "com.securepreferences.test"
        testInstrumentationRunner "android.test.InstrumentationTestRunner"
    }

    dependencies {

        compile 'com.scottyab:aes-crypto:0.0.5'

        compile 'com.android.support:support-annotations:27.0.2'

        //used when referencing a local copy of aes-crypto
        //compile project(':aes-crypto-release')

        // Dependencies for local unit tests
        testImplementation "junit:junit:$versions.junit"
        testImplementation "org.mockito:mockito-android:$versions.mockito"
        testImplementation "org.hamcrest:hamcrest-all:$versions.hamcrest"

        // Dependencies for Android unit tests
        androidTestImplementation "junit:junit:$versions.junit"
        androidTestImplementation "org.mockito:mockito-core:$versions.mockito"

        androidTestImplementation 'com.google.dexmaker:dexmaker:1.2'
        androidTestImplementation 'com.google.dexmaker:dexmaker-mockito:1.2'

    }



    testOptions.unitTests.all {
        testLogging {
            events 'passed', 'skipped', 'failed', 'standardOut', 'standardError'
        }
    }

    apply from: 'https://raw.github.com/chrisbanes/gradle-mvn-push/master/gradle-mvn-push.gradle'
}<|MERGE_RESOLUTION|>--- conflicted
+++ resolved
@@ -1,9 +1,4 @@
 apply plugin: 'com.android.library'
-
-<<<<<<< HEAD
-repositories {
-    google()
-}
 
 ext {
     versions = [
@@ -11,12 +6,11 @@
             mockito : '2.10.0',
             junit   : '4.12'
     ]
-=======
+}
 
 repositories {
     google()
     jcenter()
->>>>>>> a6d76b1f
 }
 
 android {
